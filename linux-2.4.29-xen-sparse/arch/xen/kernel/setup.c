/*
 *  linux/arch/i386/kernel/setup.c
 *
 *  Copyright (C) 1995  Linus Torvalds
 */

/*
 * This file handles the architecture-dependent parts of initialization
 */

#define __KERNEL_SYSCALLS__
static int errno;
#include <linux/errno.h>
#include <linux/sched.h>
#include <linux/kernel.h>
#include <linux/mm.h>
#include <linux/stddef.h>
#include <linux/unistd.h>
#include <linux/ptrace.h>
#include <linux/slab.h>
#include <linux/user.h>
#include <linux/a.out.h>
#include <linux/tty.h>
#include <linux/ioport.h>
#include <linux/delay.h>
#include <linux/config.h>
#include <linux/init.h>
#include <linux/apm_bios.h>
#ifdef CONFIG_BLK_DEV_RAM
#include <linux/blk.h>
#endif
#include <linux/highmem.h>
#include <linux/bootmem.h>
#include <linux/seq_file.h>
#include <linux/reboot.h>
#include <asm/processor.h>
#include <linux/console.h>
#include <linux/module.h>
#include <asm/mtrr.h>
#include <asm/uaccess.h>
#include <asm/system.h>
#include <asm/io.h>
#include <asm/smp.h>
#include <asm/msr.h>
#include <asm/desc.h>
#include <asm/dma.h>
#include <asm/mpspec.h>
#include <asm/mmu_context.h>
#include <asm/ctrl_if.h>
#include <asm/hypervisor.h>
#include <asm-xen/xen-public/dom0_ops.h>
#include <linux/netdevice.h>
#include <linux/rtnetlink.h>
#include <linux/tqueue.h>
#include <net/pkt_sched.h> /* dev_(de)activate */

/*
 * Point at the empty zero page to start with. We map the real shared_info
 * page as soon as fixmap is up and running.
 */
shared_info_t *HYPERVISOR_shared_info = (shared_info_t *)empty_zero_page;

unsigned int *phys_to_machine_mapping, *pfn_to_mfn_frame_list;

DEFINE_PER_CPU(multicall_entry_t, multicall_list[8]);
DEFINE_PER_CPU(int, nr_multicall_ents);

/*
 * Machine setup..
 */

char ignore_irq13;		/* set if exception 16 works */
struct cpuinfo_x86 boot_cpu_data = { 0, 0, 0, 0, -1, 1, 0, 0, -1 };

unsigned long mmu_cr4_features;

unsigned char * vgacon_mmap;

/*
 * Bus types ..
 */
#ifdef CONFIG_EISA
int EISA_bus;
#endif
int MCA_bus;

/* for MCA, but anyone else can use it if they want */
unsigned int machine_id;
unsigned int machine_submodel_id;
unsigned int BIOS_revision;
unsigned int mca_pentium_flag;

/* For PCI or other memory-mapped resources */
unsigned long pci_mem_start = 0x10000000;

/*
 * Setup options
 */
struct drive_info_struct { char dummy[32]; } drive_info;
struct screen_info screen_info;
struct apm_info apm_info;
struct sys_desc_table_struct {
    unsigned short length;
    unsigned char table[0];
};

unsigned char aux_device_present;

extern int root_mountflags;
extern char _text, _etext, _edata, _end;

extern int blk_nohighio;

int enable_acpi_smp_table;

/* Raw start-of-day parameters from the hypervisor. */
union xen_start_info_union xen_start_info_union;

#define COMMAND_LINE_SIZE 256
static char command_line[COMMAND_LINE_SIZE];
char saved_command_line[COMMAND_LINE_SIZE];

/* parse_mem_cmdline()
 * returns the value of the mem= boot param converted to pages or 0
 */ 
static int __init parse_mem_cmdline (char ** cmdline_p)
{
    char c = ' ', *to = command_line, *from = saved_command_line;
    int len = 0;
    unsigned long long bytes;
    int mem_param = 0;

    /* Save unparsed command line copy for /proc/cmdline */
    memcpy(saved_command_line, xen_start_info.cmd_line, COMMAND_LINE_SIZE);
    saved_command_line[COMMAND_LINE_SIZE-1] = '\0';

    for (;;) {
        /*
         * "mem=nopentium" disables the 4MB page tables.
         * "mem=XXX[kKmM]" defines a memory region from HIGH_MEM
         * to <mem>, overriding the bios size.
         * "mem=XXX[KkmM]@XXX[KkmM]" defines a memory region from
         * <start> to <start>+<mem>, overriding the bios size.
         */
        if (c == ' ' && !memcmp(from, "mem=", 4)) {
            if (to != command_line)
                to--;
            if (!memcmp(from+4, "nopentium", 9)) {
                from += 9+4;
            } else if (!memcmp(from+4, "exactmap", 8)) {
                from += 8+4;
            } else {
                bytes = memparse(from+4, &from);
                mem_param = bytes>>PAGE_SHIFT;
		if (*from == '@')
                    (void)memparse(from+1, &from);
            }
        }

        c = *(from++);
        if (!c)
            break;
        if (COMMAND_LINE_SIZE <= ++len)
            break;
        *(to++) = c;
    }
    *to = '\0';
    *cmdline_p = command_line;

    return mem_param;
}

/*
 * Every exception-fixup table is sorted (i.e., kernel main table, and every
 * module table. Some elements may be out of order if they reference text.init,
 * for example. 
 */
static void sort_exception_table(struct exception_table_entry *start,
                                 struct exception_table_entry *end)
{
    struct exception_table_entry *p, *q, tmp;

    for ( p = start; p < end; p++ )
    {
        for ( q = p-1; q > start; q-- )
            if ( p->insn > q->insn )
                break;
        if ( ++q != p )
        {
            tmp = *p;
            memmove(q+1, q, (p-q)*sizeof(*p));
            *q = tmp;
        }
    }
}

int xen_module_init(struct module *mod)
{
    sort_exception_table(mod->ex_table_start, mod->ex_table_end);
    return 0;
}

void __init setup_arch(char **cmdline_p)
{
    int i,j;
    unsigned long bootmap_size, start_pfn, lmax_low_pfn;
    int mem_param;  /* user specified memory size in pages */
    int boot_pfn;   /* low pages available for bootmem */

    extern void hypervisor_callback(void);
    extern void failsafe_callback(void);

    extern unsigned long cpu0_pte_quicklist[];
    extern unsigned long cpu0_pgd_quicklist[];

    extern const struct exception_table_entry __start___ex_table[];
    extern const struct exception_table_entry __stop___ex_table[];

    extern char _stext;

    /* Force a quick death if the kernel panics. */
    extern int panic_timeout;
    if ( panic_timeout == 0 )
        panic_timeout = 1;

    /* Ensure that the kernel exception-fixup table is sorted. */
    sort_exception_table(__start___ex_table, __stop___ex_table);

#ifndef CONFIG_HIGHIO
    blk_nohighio = 1;
#endif

    HYPERVISOR_vm_assist(VMASST_CMD_enable,
                         VMASST_TYPE_4gb_segments);
        
    HYPERVISOR_set_callbacks(
        __KERNEL_CS, (unsigned long)hypervisor_callback,
        __KERNEL_CS, (unsigned long)failsafe_callback);

    boot_cpu_data.pgd_quick = cpu0_pgd_quicklist;
    boot_cpu_data.pte_quick = cpu0_pte_quicklist;

    /* This must be initialized to UNNAMED_MAJOR for ipconfig to work
       properly.  Setting ROOT_DEV to default to /dev/ram0 breaks initrd. */
    ROOT_DEV = MKDEV(UNNAMED_MAJOR,0);
    memset(&drive_info, 0, sizeof(drive_info));
    memset(&screen_info, 0, sizeof(screen_info));
    
    /* This is drawn from a dump from vgacon:startup in standard Linux. */
    screen_info.orig_video_mode = 3; 
    screen_info.orig_video_isVGA = 1;
    screen_info.orig_video_lines = 25;
    screen_info.orig_video_cols = 80;
    screen_info.orig_video_ega_bx = 3;
    screen_info.orig_video_points = 16;

    memset(&apm_info.bios, 0, sizeof(apm_info.bios));
    aux_device_present = 0; 
#ifdef CONFIG_BLK_DEV_RAM
    rd_image_start = 0;
    rd_prompt = 0;
    rd_doload = 0;
#endif

    root_mountflags &= ~MS_RDONLY;
    init_mm.start_code = (unsigned long) &_text;
    init_mm.end_code = (unsigned long) &_etext;
    init_mm.end_data = (unsigned long) &_edata;
    init_mm.brk = (unsigned long) &_end;

    /* The mem= kernel command line param overrides the detected amount
     * of memory.   For xenolinux, if this override is larger than detected
     * memory, then boot using only detected memory and make provisions to
     * use all of the override value.   The hypervisor can give this
     * domain more memory later on and it will be added to the free
     * lists at that time.   See claim_new_pages() in
     * arch/xen/drivers/balloon/balloon.c
     */
    mem_param = parse_mem_cmdline(cmdline_p);
    if (mem_param < xen_start_info.nr_pages)
        mem_param = xen_start_info.nr_pages;

#define PFN_UP(x)	(((x) + PAGE_SIZE-1) >> PAGE_SHIFT)
#define PFN_DOWN(x)	((x) >> PAGE_SHIFT)
#define PFN_PHYS(x)	((x) << PAGE_SHIFT)

/*
 * 128MB for vmalloc(), iomap(), kmap(), and fixaddr mappings.
 */
#define VMALLOC_RESERVE	(unsigned long)(128 << 20)
#define MAXMEM		(unsigned long)(HYPERVISOR_VIRT_START-PAGE_OFFSET-VMALLOC_RESERVE)
#define MAXMEM_PFN	PFN_DOWN(MAXMEM)
#define MAX_NONPAE_PFN	(1 << 20)

    /*
     * Determine low and high memory ranges:
     */
    lmax_low_pfn = max_pfn = mem_param;
    if (lmax_low_pfn > MAXMEM_PFN) {
        lmax_low_pfn = MAXMEM_PFN;
#ifndef CONFIG_HIGHMEM
        /* Maximum memory usable is what is directly addressable */
        printk(KERN_WARNING "Warning only %ldMB will be used.\n",
               MAXMEM>>20);
        if (max_pfn > MAX_NONPAE_PFN)
            printk(KERN_WARNING "Use a PAE enabled kernel.\n");
        else
            printk(KERN_WARNING "Use a HIGHMEM enabled kernel.\n");
        max_pfn = lmax_low_pfn;
#else /* !CONFIG_HIGHMEM */
#ifndef CONFIG_X86_PAE
        if (max_pfn > MAX_NONPAE_PFN) {
            max_pfn = MAX_NONPAE_PFN;
            printk(KERN_WARNING "Warning only 4GB will be used.\n");
            printk(KERN_WARNING "Use a PAE enabled kernel.\n");
        }
#endif /* !CONFIG_X86_PAE */
#endif /* !CONFIG_HIGHMEM */
    }

#ifdef CONFIG_HIGHMEM
    highstart_pfn = highend_pfn = max_pfn;
    if (max_pfn > MAXMEM_PFN) {
        highstart_pfn = MAXMEM_PFN;
        printk(KERN_NOTICE "%ldMB HIGHMEM available.\n",
               pages_to_mb(highend_pfn - highstart_pfn));
    }
#endif

    phys_to_machine_mapping = (unsigned int *)xen_start_info.mfn_list;
    cur_pgd = init_mm.pgd = (pgd_t *)xen_start_info.pt_base;

    start_pfn = (__pa(xen_start_info.pt_base) >> PAGE_SHIFT) + 
        xen_start_info.nr_pt_frames;

    /*
     * Initialize the boot-time allocator, and free up all RAM. Then reserve 
     * space for OS image, initrd, phys->machine table, bootstrap page table,
     * and the bootmem bitmap. 
     * NB. There is definitely enough room for the bootmem bitmap in the
     * bootstrap page table. We are guaranteed to get >=512kB unused 'padding'
     * for our own use after all bootstrap elements 
     * (see asm-xen/xen-public/xen.h).
     */
    boot_pfn = min((int)xen_start_info.nr_pages,lmax_low_pfn);
    bootmap_size = init_bootmem(start_pfn,boot_pfn);
    free_bootmem(0, PFN_PHYS(boot_pfn));
    reserve_bootmem(__pa(&_stext), 
                    PFN_PHYS(start_pfn) + bootmap_size + PAGE_SIZE-1 - 
                    __pa(&_stext));

    /* init_bootmem() set the global max_low_pfn to boot_pfn.  Now max_low_pfn 
     * can be set to the override value.
     */
    max_low_pfn = lmax_low_pfn;

#ifdef CONFIG_BLK_DEV_INITRD
    if ( xen_start_info.mod_start != 0 )
    {
        if ( (__pa(xen_start_info.mod_start) + xen_start_info.mod_len) <= 
             (max_low_pfn << PAGE_SHIFT) )
        {
            initrd_start = xen_start_info.mod_start;
            initrd_end   = initrd_start + xen_start_info.mod_len;
            initrd_below_start_ok = 1;
        }
        else
        {
            printk(KERN_ERR "initrd extends beyond end of memory "
                   "(0x%08lx > 0x%08lx)\ndisabling initrd\n",
                   __pa(xen_start_info.mod_start) + xen_start_info.mod_len,
                   max_low_pfn << PAGE_SHIFT);
            initrd_start = 0;
        }
    }
#endif

    paging_init();

    /* Make sure we have a correctly sized P->M table. */
    if ( max_pfn != xen_start_info.nr_pages )
    {
        phys_to_machine_mapping = alloc_bootmem_low_pages(
            max_pfn * sizeof(unsigned long));
<<<<<<< HEAD
        memset(phys_to_machine_mapping, ~0, max_pfn * sizeof(unsigned int));
        memcpy(phys_to_machine_mapping,
               (unsigned long *)xen_start_info.mfn_list,
               xen_start_info.nr_pages * sizeof(unsigned long));
=======
        if ( max_pfn > xen_start_info.nr_pages )
        {
            memset(phys_to_machine_mapping, ~0,
                   max_pfn * sizeof(unsigned long));
            memcpy(phys_to_machine_mapping,
                   (unsigned long *)xen_start_info.mfn_list,
                   xen_start_info.nr_pages * sizeof(unsigned long));
        }
        else
        {
            memcpy(phys_to_machine_mapping,
                   (unsigned long *)xen_start_info.mfn_list,
                   max_pfn * sizeof(unsigned long));
            if (HYPERVISOR_dom_mem_op(
                MEMOP_decrease_reservation,
                (unsigned long *)xen_start_info.mfn_list + max_pfn,
                xen_start_info.nr_pages - max_pfn, 0) !=
                (xen_start_info.nr_pages - max_pfn))
                BUG();
        }
>>>>>>> d5e030e6
        free_bootmem(__pa(xen_start_info.mfn_list), 
                     PFN_PHYS(PFN_UP(xen_start_info.nr_pages *
                                     sizeof(unsigned long))));
    }

    pfn_to_mfn_frame_list = alloc_bootmem_low_pages(PAGE_SIZE);
    for ( i=0, j=0; i < max_pfn; i+=(PAGE_SIZE/sizeof(unsigned long)), j++ )
    {	
        pfn_to_mfn_frame_list[j] = 
            virt_to_machine(&phys_to_machine_mapping[i]) >> PAGE_SHIFT;
    }
    HYPERVISOR_shared_info->arch.pfn_to_mfn_frame_list =
	virt_to_machine(pfn_to_mfn_frame_list) >> PAGE_SHIFT;

    /* If we are a privileged guest OS then we should request IO privileges. */
    if ( xen_start_info.flags & SIF_PRIVILEGED ) 
    {
        dom0_op_t op;
        op.cmd           = DOM0_IOPL;
        op.u.iopl.domain = DOMID_SELF;
        op.u.iopl.iopl   = 1;
        if( HYPERVISOR_dom0_op(&op) != 0 )
            panic("Unable to obtain IOPL, despite being SIF_PRIVILEGED");
        current->thread.io_pl = 1;
    }

    if (xen_start_info.flags & SIF_INITDOMAIN )
    {
        if( !(xen_start_info.flags & SIF_PRIVILEGED) )
            panic("Xen granted us console access but not privileged status");

#if defined(CONFIG_VT)
#if defined(CONFIG_VGA_CONSOLE)
        conswitchp = &vga_con;
#elif defined(CONFIG_DUMMY_CONSOLE)
        conswitchp = &dummy_con;
#endif
#endif
    }
}

static int cachesize_override __initdata = -1;
static int __init cachesize_setup(char *str)
{
    get_option (&str, &cachesize_override);
    return 1;
}
__setup("cachesize=", cachesize_setup);

static int __init highio_setup(char *str)
{
    printk("i386: disabling HIGHMEM block I/O\n");
    blk_nohighio = 1;
    return 1;
}
__setup("nohighio", highio_setup);

static int __init get_model_name(struct cpuinfo_x86 *c)
{
    unsigned int *v;
    char *p, *q;

    if (cpuid_eax(0x80000000) < 0x80000004)
        return 0;

    v = (unsigned int *) c->x86_model_id;
    cpuid(0x80000002, &v[0], &v[1], &v[2], &v[3]);
    cpuid(0x80000003, &v[4], &v[5], &v[6], &v[7]);
    cpuid(0x80000004, &v[8], &v[9], &v[10], &v[11]);
    c->x86_model_id[48] = 0;

    /* Intel chips right-justify this string for some dumb reason;
       undo that brain damage */
    p = q = &c->x86_model_id[0];
    while ( *p == ' ' )
        p++;
    if ( p != q ) {
        while ( *p )
            *q++ = *p++;
        while ( q <= &c->x86_model_id[48] )
            *q++ = '\0';	/* Zero-pad the rest */
    }

    return 1;
}


static void __init display_cacheinfo(struct cpuinfo_x86 *c)
{
    unsigned int n, dummy, ecx, edx, l2size;

    n = cpuid_eax(0x80000000);

    if (n >= 0x80000005) {
        cpuid(0x80000005, &dummy, &dummy, &ecx, &edx);
        printk(KERN_INFO "CPU: L1 I Cache: %dK (%d bytes/line), D cache %dK (%d bytes/line)\n",
               edx>>24, edx&0xFF, ecx>>24, ecx&0xFF);
        c->x86_cache_size=(ecx>>24)+(edx>>24);	
    }

    if (n < 0x80000006)	/* Some chips just has a large L1. */
        return;

    ecx = cpuid_ecx(0x80000006);
    l2size = ecx >> 16;

    /* AMD errata T13 (order #21922) */
    if ((c->x86_vendor == X86_VENDOR_AMD) && (c->x86 == 6)) {
        if (c->x86_model == 3 && c->x86_mask == 0)	/* Duron Rev A0 */
            l2size = 64;
        if (c->x86_model == 4 &&
            (c->x86_mask==0 || c->x86_mask==1))	/* Tbird rev A1/A2 */
            l2size = 256;
    }

    /* Intel PIII Tualatin. This comes in two flavours.
     * One has 256kb of cache, the other 512. We have no way
     * to determine which, so we use a boottime override
     * for the 512kb model, and assume 256 otherwise.
     */
    if ((c->x86_vendor == X86_VENDOR_INTEL) && (c->x86 == 6) &&
        (c->x86_model == 11) && (l2size == 0))
        l2size = 256;

    if (c->x86_vendor == X86_VENDOR_CENTAUR) {
	/* VIA C3 CPUs (670-68F) need further shifting. */
	if ((c->x86 == 6) &&
	    ((c->x86_model == 7) || (c->x86_model == 8))) {
		l2size >>= 8;
	}

	/* VIA also screwed up Nehemiah stepping 1, and made
	   it return '65KB' instead of '64KB'
	   - Note, it seems this may only be in engineering samples. */
	if ((c->x86==6) && (c->x86_model==9) &&
	    (c->x86_mask==1) && (l2size==65))
		l2size -= 1;
    }

    /* Allow user to override all this if necessary. */
    if (cachesize_override != -1)
        l2size = cachesize_override;

    if ( l2size == 0 )
        return;		/* Again, no L2 cache is possible */

    c->x86_cache_size = l2size;

    printk(KERN_INFO "CPU: L2 Cache: %dK (%d bytes/line)\n",
           l2size, ecx & 0xFF);
}

static void __init init_c3(struct cpuinfo_x86 *c)
{
    /* Test for Centaur Extended Feature Flags presence */
    if (cpuid_eax(0xC0000000) >= 0xC0000001) {
        /* store Centaur Extended Feature Flags as
         * word 5 of the CPU capability bit array
         */
        c->x86_capability[5] = cpuid_edx(0xC0000001);
    }
   
    switch (c->x86_model) {
    case 9:	/* Nehemiah */
    default:
        get_model_name(c);
        display_cacheinfo(c);
        break;
    }
}

static void __init init_centaur(struct cpuinfo_x86 *c)
{
    /* Bit 31 in normal CPUID used for nonstandard 3DNow ID;
       3DNow is IDd by bit 31 in extended CPUID (1*3231) anyway */
    clear_bit(0*32+31, &c->x86_capability);
  
    switch (c->x86) {
    case 6:
        init_c3(c);
        break;
    default:
        panic("Unsupported Centaur CPU (%i)\n", c->x86);
    }
}

static int __init init_amd(struct cpuinfo_x86 *c)
{
    int r;

    /* Bit 31 in normal CPUID used for nonstandard 3DNow ID;
       3DNow is IDd by bit 31 in extended CPUID (1*32+31) anyway */
    clear_bit(0*32+31, &c->x86_capability);
	
    r = get_model_name(c);

    switch(c->x86)
    {
    case 5: /* We don't like AMD K6 */
        panic("Unsupported AMD processor\n");
    case 6:	/* An Athlon/Duron. We can trust the BIOS probably */
        break;
    }

    display_cacheinfo(c);
    return r;
}


static void __init init_intel(struct cpuinfo_x86 *c)
{
    char *p = NULL;
    unsigned int l1i = 0, l1d = 0, l2 = 0, l3 = 0; /* Cache sizes */

    if (c->cpuid_level > 1) {
        /* supports eax=2  call */
        int i, j, n;
        int regs[4];
        unsigned char *dp = (unsigned char *)regs;

        /* Number of times to iterate */
        n = cpuid_eax(2) & 0xFF;

        for ( i = 0 ; i < n ; i++ ) {
            cpuid(2, &regs[0], &regs[1], &regs[2], &regs[3]);
			
            /* If bit 31 is set, this is an unknown format */
            for ( j = 0 ; j < 3 ; j++ ) {
                if ( regs[j] < 0 ) regs[j] = 0;
            }

            /* Byte 0 is level count, not a descriptor */
            for ( j = 1 ; j < 16 ; j++ ) {
                unsigned char des = dp[j];
                unsigned char dl, dh;
                unsigned int cs;

                dh = des >> 4;
                dl = des & 0x0F;

				/* Black magic... */

                switch ( dh )
                {
                case 0:
                    switch ( dl ) {
                    case 6:
                        /* L1 I cache */
                        l1i += 8;
                        break;
                    case 8:
                        /* L1 I cache */
                        l1i += 16;
                        break;
                    case 10:
                        /* L1 D cache */
                        l1d += 8;
                        break;
                    case 12:
                        /* L1 D cache */
                        l1d += 16;
                        break;
                    default:;
                        /* TLB, or unknown */
                    }
                    break;
                case 2:
                    if ( dl ) {
                        /* L3 cache */
                        cs = (dl-1) << 9;
                        l3 += cs;
                    }
                    break;
                case 4:
                    if ( c->x86 > 6 && dl ) {
                        /* P4 family */
                        /* L3 cache */
                        cs = 128 << (dl-1);
                        l3 += cs;
                        break;
                    }
                    /* else same as 8 - fall through */
                case 8:
                    if ( dl ) {
                        /* L2 cache */
                        cs = 128 << (dl-1);
                        l2 += cs;
                    }
                    break;
                case 6:
                    if (dl > 5) {
                        /* L1 D cache */
                        cs = 8<<(dl-6);
                        l1d += cs;
                    }
                    break;
                case 7:
                    if ( dl >= 8 ) 
                    {
                        /* L2 cache */
                        cs = 64<<(dl-8);
                        l2 += cs;
                    } else {
                        /* L0 I cache, count as L1 */
                        cs = dl ? (16 << (dl-1)) : 12;
                        l1i += cs;
                    }
                    break;
                default:
                    /* TLB, or something else we don't know about */
                    break;
                }
            }
        }
        if ( l1i || l1d )
            printk(KERN_INFO "CPU: L1 I cache: %dK, L1 D cache: %dK\n",
                   l1i, l1d);
        if ( l2 )
            printk(KERN_INFO "CPU: L2 cache: %dK\n", l2);
        if ( l3 )
            printk(KERN_INFO "CPU: L3 cache: %dK\n", l3);

        /*
         * This assumes the L3 cache is shared; it typically lives in
         * the northbridge.  The L1 caches are included by the L2
         * cache, and so should not be included for the purpose of
         * SMP switching weights.
         */
        c->x86_cache_size = l2 ? l2 : (l1i+l1d);
    }

    /* SEP CPUID bug: Pentium Pro reports SEP but doesn't have it */
    if ( c->x86 == 6 && c->x86_model < 3 && c->x86_mask < 3 )
        clear_bit(X86_FEATURE_SEP, &c->x86_capability);
	
    /* Names for the Pentium II/Celeron processors 
       detectable only by also checking the cache size.
       Dixon is NOT a Celeron. */
    if (c->x86 == 6) {
        switch (c->x86_model) {
        case 5:
            if (l2 == 0)
                p = "Celeron (Covington)";
            if (l2 == 256)
                p = "Mobile Pentium II (Dixon)";
            break;
			
        case 6:
            if (l2 == 128)
                p = "Celeron (Mendocino)";
            break;
			
        case 8:
            if (l2 == 128)
                p = "Celeron (Coppermine)";
            break;
        }
    }

    if ( p )
        strcpy(c->x86_model_id, p);
}

void __init get_cpu_vendor(struct cpuinfo_x86 *c)
{
    char *v = c->x86_vendor_id;

    if (!strcmp(v, "GenuineIntel"))
        c->x86_vendor = X86_VENDOR_INTEL;
    else if (!strcmp(v, "AuthenticAMD"))
        c->x86_vendor = X86_VENDOR_AMD;
    else if (!strcmp(v, "CentaurHauls"))
        c->x86_vendor = X86_VENDOR_CENTAUR;
    else
        c->x86_vendor = X86_VENDOR_UNKNOWN;
}

struct cpu_model_info {
    int vendor;
    int family;
    char *model_names[16];
};

/* Naming convention should be: <Name> [(<Codename>)] */
/* This table only is used unless init_<vendor>() below doesn't set it; */
/* in particular, if CPUID levels 0x80000002..4 are supported, this isn't used */
static struct cpu_model_info cpu_models[] __initdata = {
    { X86_VENDOR_INTEL,	6,
      { "Pentium Pro A-step", "Pentium Pro", NULL, "Pentium II (Klamath)", 
        NULL, "Pentium II (Deschutes)", "Mobile Pentium II",
        "Pentium III (Katmai)", "Pentium III (Coppermine)", NULL,
        "Pentium III (Cascades)", NULL, NULL, NULL, NULL }},
    { X86_VENDOR_AMD,	6, /* Is this this really necessary?? */
      { "Athlon", "Athlon",
        "Athlon", NULL, "Athlon", NULL,
        NULL, NULL, NULL,
        NULL, NULL, NULL, NULL, NULL, NULL, NULL }}
};

/* Look up CPU names by table lookup. */
static char __init *table_lookup_model(struct cpuinfo_x86 *c)
{
    struct cpu_model_info *info = cpu_models;
    int i;

    if ( c->x86_model >= 16 )
        return NULL;	/* Range check */

    for ( i = 0 ; i < sizeof(cpu_models)/sizeof(struct cpu_model_info) ; i++ ) {
        if ( info->vendor == c->x86_vendor &&
             info->family == c->x86 ) {
            return info->model_names[c->x86_model];
        }
        info++;
    }
    return NULL;		/* Not found */
}



/* Standard macro to see if a specific flag is changeable */
static inline int flag_is_changeable_p(u32 flag)
{
    u32 f1, f2;

    asm("pushfl\n\t"
        "pushfl\n\t"
        "popl %0\n\t"
        "movl %0,%1\n\t"
        "xorl %2,%0\n\t"
        "pushl %0\n\t"
        "popfl\n\t"
        "pushfl\n\t"
        "popl %0\n\t"
        "popfl\n\t"
        : "=&r" (f1), "=&r" (f2)
        : "ir" (flag));

    return ((f1^f2) & flag) != 0;
}


/* Probe for the CPUID instruction */
static int __init have_cpuid_p(void)
{
    return flag_is_changeable_p(X86_EFLAGS_ID);
}



#if defined(CONFIG_EDD) || defined(CONFIG_EDD_MODULE)
unsigned char eddnr;
struct edd_info edd[EDDMAXNR];
unsigned int edd_disk80_sig;
/**
 * copy_edd() - Copy the BIOS EDD information
 *              from empty_zero_page into a safe place.
 *
 */
static inline void copy_edd(void)
{
     eddnr = EDD_NR;
     memcpy(edd, EDD_BUF, sizeof(edd));
     edd_disk80_sig = DISK80_SIGNATURE_BUFFER;
}
#else
static inline void copy_edd(void) {}
#endif

/*
 * This does the hard work of actually picking apart the CPU stuff...
 */
void __init identify_cpu(struct cpuinfo_x86 *c)
{
    int junk, i;
    u32 xlvl, tfms;

    c->loops_per_jiffy = loops_per_jiffy;
    c->x86_cache_size = -1;
    c->x86_vendor = X86_VENDOR_UNKNOWN;
    c->cpuid_level = -1;	/* CPUID not detected */
    c->x86_model = c->x86_mask = 0;	/* So far unknown... */
    c->x86_vendor_id[0] = '\0'; /* Unset */
    c->x86_model_id[0] = '\0';  /* Unset */
    memset(&c->x86_capability, 0, sizeof c->x86_capability);
    c->hard_math = 1;

    if ( !have_cpuid_p() ) {
        panic("Processor must support CPUID\n");
    } else {
        /* CPU does have CPUID */

        /* Get vendor name */
        cpuid(0x00000000, &c->cpuid_level,
              (int *)&c->x86_vendor_id[0],
              (int *)&c->x86_vendor_id[8],
              (int *)&c->x86_vendor_id[4]);
		
        get_cpu_vendor(c);
        /* Initialize the standard set of capabilities */
        /* Note that the vendor-specific code below might override */

        /* Intel-defined flags: level 0x00000001 */
        if ( c->cpuid_level >= 0x00000001 ) {
                        u32 capability, excap;
                        cpuid(0x00000001, &tfms, &junk, &excap, &capability);
                        c->x86_capability[0] = capability;
                        c->x86_capability[4] = excap;
                        c->x86 = (tfms >> 8) & 15;
                        c->x86_model = (tfms >> 4) & 15;
                        if (c->x86 == 0xf) {
                                c->x86 += (tfms >> 20) & 0xff;
                                c->x86_model += ((tfms >> 16) & 0xF) << 4;
                        }
                        c->x86_mask = tfms & 15;
        } else {
            /* Have CPUID level 0 only - unheard of */
            c->x86 = 4;
        }

        /* AMD-defined flags: level 0x80000001 */
        xlvl = cpuid_eax(0x80000000);
        if ( (xlvl & 0xffff0000) == 0x80000000 ) {
            if ( xlvl >= 0x80000001 )
                c->x86_capability[1] = cpuid_edx(0x80000001);
            if ( xlvl >= 0x80000004 )
                get_model_name(c); /* Default name */
        }

        /* Transmeta-defined flags: level 0x80860001 */
        xlvl = cpuid_eax(0x80860000);
        if ( (xlvl & 0xffff0000) == 0x80860000 ) {
            if (  xlvl >= 0x80860001 )
                c->x86_capability[2] = cpuid_edx(0x80860001);
        }
    }

    printk(KERN_DEBUG "CPU: Before vendor init, caps: %08x %08x %08x, vendor = %d\n",
           c->x86_capability[0],
           c->x86_capability[1],
           c->x86_capability[2],
           c->x86_vendor);

    /*
     * Vendor-specific initialization.  In this section we
     * canonicalize the feature flags, meaning if there are
     * features a certain CPU supports which CPUID doesn't
     * tell us, CPUID claiming incorrect flags, or other bugs,
     * we handle them here.
     *
     * At the end of this section, c->x86_capability better
     * indicate the features this CPU genuinely supports!
     */
    switch ( c->x86_vendor ) {
    case X86_VENDOR_AMD:
        init_amd(c);
        break;

    case X86_VENDOR_INTEL:
        init_intel(c);
        break;

    case X86_VENDOR_CENTAUR:
        init_centaur(c);
        break;
        
    default:
        printk("Unsupported CPU vendor (%d) -- please report!\n",
               c->x86_vendor);
    }
	
    printk(KERN_DEBUG "CPU: After vendor init, caps: %08x %08x %08x %08x\n",
           c->x86_capability[0],
           c->x86_capability[1],
           c->x86_capability[2],
           c->x86_capability[3]);


    /* If the model name is still unset, do table lookup. */
    if ( !c->x86_model_id[0] ) {
        char *p;
        p = table_lookup_model(c);
        if ( p )
            strcpy(c->x86_model_id, p);
        else
            /* Last resort... */
            sprintf(c->x86_model_id, "%02x/%02x",
                    c->x86_vendor, c->x86_model);
    }

    /* Now the feature flags better reflect actual CPU features! */

    printk(KERN_DEBUG "CPU:     After generic, caps: %08x %08x %08x %08x\n",
           c->x86_capability[0],
           c->x86_capability[1],
           c->x86_capability[2],
           c->x86_capability[3]);

    /*
     * On SMP, boot_cpu_data holds the common feature set between
     * all CPUs; so make sure that we indicate which features are
     * common between the CPUs.  The first time this routine gets
     * executed, c == &boot_cpu_data.
     */
    if ( c != &boot_cpu_data ) {
        /* AND the already accumulated flags with these */
        for ( i = 0 ; i < NCAPINTS ; i++ )
            boot_cpu_data.x86_capability[i] &= c->x86_capability[i];
    }

    printk(KERN_DEBUG "CPU:             Common caps: %08x %08x %08x %08x\n",
           boot_cpu_data.x86_capability[0],
           boot_cpu_data.x86_capability[1],
           boot_cpu_data.x86_capability[2],
           boot_cpu_data.x86_capability[3]);
}


/* These need to match <asm/processor.h> */
static char *cpu_vendor_names[] __initdata = {
    "Intel", "Cyrix", "AMD", "UMC", "NexGen", "Centaur", "Rise", "Transmeta" };


void __init print_cpu_info(struct cpuinfo_x86 *c)
{
    char *vendor = NULL;

    if (c->x86_vendor < sizeof(cpu_vendor_names)/sizeof(char *))
        vendor = cpu_vendor_names[c->x86_vendor];
    else if (c->cpuid_level >= 0)
        vendor = c->x86_vendor_id;

    if (vendor && strncmp(c->x86_model_id, vendor, strlen(vendor)))
        printk("%s ", vendor);

    if (!c->x86_model_id[0])
        printk("%d86", c->x86);
    else
        printk("%s", c->x86_model_id);

    if (c->x86_mask || c->cpuid_level >= 0) 
        printk(" stepping %02x\n", c->x86_mask);
    else
        printk("\n");
}

/*
 *	Get CPU information for use by the procfs.
 */
static int show_cpuinfo(struct seq_file *m, void *v)
{
    /* 
     * These flag bits must match the definitions in <asm/cpufeature.h>.
     * NULL means this bit is undefined or reserved; either way it doesn't
     * have meaning as far as Linux is concerned.  Note that it's important
     * to realize there is a difference between this table and CPUID -- if
     * applications want to get the raw CPUID data, they should access
     * /dev/cpu/<cpu_nr>/cpuid instead.
	 */
    static char *x86_cap_flags[] = {
        /* Intel-defined */
        "fpu", "vme", "de", "pse", "tsc", "msr", "pae", "mce",
        "cx8", "apic", NULL, "sep", "mtrr", "pge", "mca", "cmov",
        "pat", "pse36", "pn", "clflush", NULL, "dts", "acpi", "mmx",
        "fxsr", "sse", "sse2", "ss", "ht", "tm", "ia64", "pbe",

        /* AMD-defined */
        NULL, NULL, NULL, NULL, NULL, NULL, NULL, NULL,
        NULL, NULL, NULL, "syscall", NULL, NULL, NULL, NULL,
        NULL, NULL, NULL, "mp", NULL, NULL, "mmxext", NULL,
        NULL, NULL, NULL, NULL, NULL, "lm", "3dnowext", "3dnow",

        /* Transmeta-defined */
        "recovery", "longrun", NULL, "lrti", NULL, NULL, NULL, NULL,
        NULL, NULL, NULL, NULL, NULL, NULL, NULL, NULL,
        NULL, NULL, NULL, NULL, NULL, NULL, NULL, NULL,
        NULL, NULL, NULL, NULL, NULL, NULL, NULL, NULL,

        /* Other (Linux-defined) */
        "cxmmx", "k6_mtrr", "cyrix_arr", "centaur_mcr", 
	NULL, NULL, NULL, NULL,
        NULL, NULL, NULL, NULL, NULL, NULL, NULL, NULL,
        NULL, NULL, NULL, NULL, NULL, NULL, NULL, NULL,
        NULL, NULL, NULL, NULL, NULL, NULL, NULL, NULL,

        /* Intel-defined (#2) */
        "pni", NULL, NULL, "monitor", "ds_cpl", NULL, NULL, "tm2",
        "est", NULL, "cid", NULL, NULL, NULL, NULL, NULL,
        NULL, NULL, NULL, NULL, NULL, NULL, NULL, NULL,
        NULL, NULL, NULL, NULL, NULL, NULL, NULL, NULL,

        /* VIA/Cyrix/Centaur-defined */
        NULL, NULL, "xstore", NULL, NULL, NULL, NULL, NULL,
        NULL, NULL, NULL, NULL, NULL, NULL, NULL, NULL,
        NULL, NULL, NULL, NULL, NULL, NULL, NULL, NULL,
        NULL, NULL, NULL, NULL, NULL, NULL, NULL, NULL,

    };
    struct cpuinfo_x86 *c = v;
    int i, n = c - cpu_data;
    int fpu_exception;

#ifdef CONFIG_SMP
    if (!(cpu_online_map & (1<<n)))
        return 0;
#endif
    seq_printf(m, "processor\t: %d\n"
               "vendor_id\t: %s\n"
               "cpu family\t: %d\n"
               "model\t\t: %d\n"
               "model name\t: %s\n",
               n,
               c->x86_vendor_id[0] ? c->x86_vendor_id : "unknown",
               c->x86,
               c->x86_model,
               c->x86_model_id[0] ? c->x86_model_id : "unknown");

    if (c->x86_mask || c->cpuid_level >= 0)
        seq_printf(m, "stepping\t: %d\n", c->x86_mask);
    else
        seq_printf(m, "stepping\t: unknown\n");

    if ( test_bit(X86_FEATURE_TSC, &c->x86_capability) ) {
        seq_printf(m, "cpu MHz\t\t: %lu.%03lu\n",
                   cpu_khz / 1000, (cpu_khz % 1000));
    }

    /* Cache size */
    if (c->x86_cache_size >= 0)
        seq_printf(m, "cache size\t: %d KB\n", c->x86_cache_size);
	
	/* We use exception 16 if we have hardware math and we've either seen it or the CPU claims it is internal */
    fpu_exception = c->hard_math && (ignore_irq13 || cpu_has_fpu);
    seq_printf(m, "fdiv_bug\t: %s\n"
               "hlt_bug\t\t: %s\n"
               "f00f_bug\t: %s\n"
               "coma_bug\t: %s\n"
               "fpu\t\t: %s\n"
               "fpu_exception\t: %s\n"
               "cpuid level\t: %d\n"
               "wp\t\t: %s\n"
               "flags\t\t:",
               c->fdiv_bug ? "yes" : "no",
               c->hlt_works_ok ? "no" : "yes",
               c->f00f_bug ? "yes" : "no",
               c->coma_bug ? "yes" : "no",
               c->hard_math ? "yes" : "no",
               fpu_exception ? "yes" : "no",
               c->cpuid_level,
               c->wp_works_ok ? "yes" : "no");

    for ( i = 0 ; i < 32*NCAPINTS ; i++ )
        if ( test_bit(i, &c->x86_capability) &&
             x86_cap_flags[i] != NULL )
            seq_printf(m, " %s", x86_cap_flags[i]);

    seq_printf(m, "\nbogomips\t: %lu.%02lu\n\n",
               c->loops_per_jiffy/(500000/HZ),
               (c->loops_per_jiffy/(5000/HZ)) % 100);
    return 0;
}

static void *c_start(struct seq_file *m, loff_t *pos)
{
    return *pos < NR_CPUS ? cpu_data + *pos : NULL;
}
static void *c_next(struct seq_file *m, void *v, loff_t *pos)
{
    ++*pos;
    return c_start(m, pos);
}
static void c_stop(struct seq_file *m, void *v)
{
}
struct seq_operations cpuinfo_op = {
    start:	c_start,
    next:	c_next,
    stop:	c_stop,
    show:	show_cpuinfo,
};

unsigned long cpu_initialized __initdata = 0;

/*
 * cpu_init() initializes state that is per-CPU. Some data is already
 * initialized (naturally) in the bootstrap process, such as the GDT
 * and IDT. We reload them nevertheless, this function acts as a
 * 'CPU state barrier', nothing should get across.
 */
void __init cpu_init (void)
{
    int nr = smp_processor_id();

    if (test_and_set_bit(nr, &cpu_initialized)) {
        printk(KERN_WARNING "CPU#%d already initialized!\n", nr);
        for (;;) __sti();
    }
    printk(KERN_INFO "Initializing CPU#%d\n", nr);

    /*
     * set up and load the per-CPU TSS and LDT
     */
    atomic_inc(&init_mm.mm_count);
    current->active_mm = &init_mm;
    if(current->mm)
        BUG();
    enter_lazy_tlb(&init_mm, current, nr);

    HYPERVISOR_stack_switch(__KERNEL_DS, current->thread.esp0);

    load_LDT(&init_mm.context);
    flush_page_update_queue();

    /* Force FPU initialization. */
    current->flags &= ~PF_USEDFPU;
    current->used_math = 0;
    stts();
}<|MERGE_RESOLUTION|>--- conflicted
+++ resolved
@@ -382,12 +382,6 @@
     {
         phys_to_machine_mapping = alloc_bootmem_low_pages(
             max_pfn * sizeof(unsigned long));
-<<<<<<< HEAD
-        memset(phys_to_machine_mapping, ~0, max_pfn * sizeof(unsigned int));
-        memcpy(phys_to_machine_mapping,
-               (unsigned long *)xen_start_info.mfn_list,
-               xen_start_info.nr_pages * sizeof(unsigned long));
-=======
         if ( max_pfn > xen_start_info.nr_pages )
         {
             memset(phys_to_machine_mapping, ~0,
@@ -408,7 +402,6 @@
                 (xen_start_info.nr_pages - max_pfn))
                 BUG();
         }
->>>>>>> d5e030e6
         free_bootmem(__pa(xen_start_info.mfn_list), 
                      PFN_PHYS(PFN_UP(xen_start_info.nr_pages *
                                      sizeof(unsigned long))));
