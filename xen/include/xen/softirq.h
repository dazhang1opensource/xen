#ifndef __XEN_SOFTIRQ_H__
#define __XEN_SOFTIRQ_H__

/* Common softirqs come first in the following list. */
#define TIMER_SOFTIRQ                     0
#define SCHEDULE_SOFTIRQ                  1
#define NEW_TLBFLUSH_CLOCK_PERIOD_SOFTIRQ 2
#define KEYPRESS_SOFTIRQ                  3
#define NMI_SOFTIRQ                       4
#define PAGE_SCRUB_SOFTIRQ                5
#define TRACE_SOFTIRQ                     6
<<<<<<< HEAD
#ifdef	__ia64__
#define CMC_DISABLE_SOFTIRQ               7
#define CMC_ENABLE_SOFTIRQ                8
#define NR_SOFTIRQS                       9
#else	/* __ia64__ */
#define NR_SOFTIRQS                       7
#endif	/* __ia64__ */
=======

#define NR_COMMON_SOFTIRQS                7

#include <asm/softirq.h>

#define NR_SOFTIRQS (NR_COMMON_SOFTIRQS + NR_ARCH_SOFTIRQS)
>>>>>>> b3fba4e0

#ifndef __ASSEMBLY__

#include <xen/config.h>
#include <xen/lib.h>
#include <xen/smp.h>
#include <asm/bitops.h>
#include <asm/current.h>
#include <asm/hardirq.h>

typedef void (*softirq_handler)(void);

asmlinkage void do_softirq(void);
extern void open_softirq(int nr, softirq_handler handler);

static inline void cpumask_raise_softirq(cpumask_t mask, unsigned int nr)
{
    int cpu;

    for_each_cpu_mask(cpu, mask)
    {
        if ( test_and_set_bit(nr, &softirq_pending(cpu)) )
            cpu_clear(cpu, mask);
    }

    smp_send_event_check_mask(mask);
}

static inline void cpu_raise_softirq(unsigned int cpu, unsigned int nr)
{
    if ( !test_and_set_bit(nr, &softirq_pending(cpu)) )
        smp_send_event_check_cpu(cpu);
}

static inline void raise_softirq(unsigned int nr)
{
    set_bit(nr, &softirq_pending(smp_processor_id()));
}

#endif /* __ASSEMBLY__ */

#endif /* __XEN_SOFTIRQ_H__ */<|MERGE_RESOLUTION|>--- conflicted
+++ resolved
@@ -9,22 +9,12 @@
 #define NMI_SOFTIRQ                       4
 #define PAGE_SCRUB_SOFTIRQ                5
 #define TRACE_SOFTIRQ                     6
-<<<<<<< HEAD
-#ifdef	__ia64__
-#define CMC_DISABLE_SOFTIRQ               7
-#define CMC_ENABLE_SOFTIRQ                8
-#define NR_SOFTIRQS                       9
-#else	/* __ia64__ */
-#define NR_SOFTIRQS                       7
-#endif	/* __ia64__ */
-=======
 
 #define NR_COMMON_SOFTIRQS                7
 
 #include <asm/softirq.h>
 
 #define NR_SOFTIRQS (NR_COMMON_SOFTIRQS + NR_ARCH_SOFTIRQS)
->>>>>>> b3fba4e0
 
 #ifndef __ASSEMBLY__
 
