/******************************************************************************
 * arch/i386/traps.c
 * 
 * Modifications to Linux original are copyright (c) 2002-2004, K A Fraser
 * 
 * This program is free software; you can redistribute it and/or modify
 * it under the terms of the GNU General Public License as published by
 * the Free Software Foundation; either version 2 of the License, or
 * (at your option) any later version.
 * 
 * This program is distributed in the hope that it will be useful,
 * but WITHOUT ANY WARRANTY; without even the implied warranty of
 * MERCHANTABILITY or FITNESS FOR A PARTICULAR PURPOSE.  See the
 * GNU General Public License for more details.
 * 
 * You should have received a copy of the GNU General Public License
 * along with this program; if not, write to the Free Software
 * Foundation, Inc., 59 Temple Place, Suite 330, Boston, MA  02111-1307  USA
 */

/*
 *  Copyright (C) 1991, 1992  Linus Torvalds
 *
 *  Pentium III FXSR, SSE support
 * Gareth Hughes <gareth@valinux.com>, May 2000
 */

#include <xen/config.h>
#include <xen/init.h>
#include <xen/sched.h>
#include <xen/lib.h>
#include <xen/errno.h>
#include <xen/mm.h>
#include <xen/console.h>
#include <asm/regs.h>
#include <xen/delay.h>
#include <xen/event.h>
#include <xen/spinlock.h>
#include <xen/irq.h>
#include <xen/perfc.h>
#include <xen/softirq.h>
#include <asm/shadow.h>
#include <asm/domain_page.h>
#include <asm/system.h>
#include <asm/io.h>
#include <asm/atomic.h>
#include <asm/desc.h>
#include <asm/debugreg.h>
#include <asm/smp.h>
#include <asm/flushtlb.h>
#include <asm/uaccess.h>
#include <asm/i387.h>
#include <asm/debugger.h>

#if defined(__i386__)

#define DOUBLEFAULT_STACK_SIZE 1024
static struct tss_struct doublefault_tss;
static unsigned char doublefault_stack[DOUBLEFAULT_STACK_SIZE];

asmlinkage int hypercall(void);

/* Master table, and the one used by CPU0. */
struct desc_struct idt_table[256] = { {0, 0}, };
/* All other CPUs have their own copy. */
struct desc_struct *idt_tables[NR_CPUS] = { 0 };

asmlinkage void divide_error(void);
asmlinkage void debug(void);
asmlinkage void nmi(void);
asmlinkage void int3(void);
asmlinkage void overflow(void);
asmlinkage void bounds(void);
asmlinkage void invalid_op(void);
asmlinkage void device_not_available(void);
asmlinkage void coprocessor_segment_overrun(void);
asmlinkage void invalid_TSS(void);
asmlinkage void segment_not_present(void);
asmlinkage void stack_segment(void);
asmlinkage void general_protection(void);
asmlinkage void page_fault(void);
asmlinkage void coprocessor_error(void);
asmlinkage void simd_coprocessor_error(void);
asmlinkage void alignment_check(void);
asmlinkage void spurious_interrupt_bug(void);
asmlinkage void machine_check(void);

int kstack_depth_to_print = 8*20;

static inline int kernel_text_address(unsigned long addr)
{
    if (addr >= (unsigned long) &_stext &&
        addr <= (unsigned long) &_etext)
        return 1;
    return 0;

}

void show_guest_stack()
{
    int i;
    execution_context_t *ec = get_execution_context();
    unsigned long *stack = (unsigned long *)ec->esp;
    printk("Guest EIP is %lx\n",ec->eip);

    for ( i = 0; i < kstack_depth_to_print; i++ )
    {
        if ( ((long)stack & (STACK_SIZE-1)) == 0 )
            break;
        if ( i && ((i % 8) == 0) )
            printk("\n       ");
            printk("%08lx ", *stack++);            
    }
    printk("\n");
    
}

void show_trace(unsigned long *esp)
{
    unsigned long *stack, addr;
    int i;

    printk("Call Trace from ESP=%p: ", esp);
    stack = esp;
    i = 0;
    while (((long) stack & (STACK_SIZE-1)) != 0) {
        addr = *stack++;
        if (kernel_text_address(addr)) {
            if (i && ((i % 6) == 0))
                printk("\n   ");
            printk("[<%08lx>] ", addr);
            i++;
        }
    }
    printk("\n");
}

void show_stack(unsigned long *esp)
{
    unsigned long *stack;
    int i;

    printk("Stack trace from ESP=%p:\n", esp);

    stack = esp;
    for ( i = 0; i < kstack_depth_to_print; i++ )
    {
        if ( ((long)stack & (STACK_SIZE-1)) == 0 )
            break;
        if ( i && ((i % 8) == 0) )
            printk("\n       ");
        if ( kernel_text_address(*stack) )
            printk("[%08lx] ", *stack++);
        else
            printk("%08lx ", *stack++);            
    }
    printk("\n");

    show_trace( esp );
}

void show_registers(struct xen_regs *regs)
{
    unsigned long esp;
    unsigned short ss, ds, es, fs, gs;

    if ( regs->cs & 3 )
    {
        esp = regs->esp;
        ss  = regs->ss & 0xffff;
        ds  = regs->ds & 0xffff;
        es  = regs->es & 0xffff;
        fs  = regs->fs & 0xffff;
        gs  = regs->gs & 0xffff;
    }
    else
    {
        esp = (unsigned long)(&regs->esp);
        ss  = __HYPERVISOR_DS;
        ds  = __HYPERVISOR_DS;
        es  = __HYPERVISOR_DS;
        fs  = __HYPERVISOR_DS;
        gs  = __HYPERVISOR_DS;
    }

    printk("CPU:    %d\nEIP:    %04x:[<%08lx>]      \nEFLAGS: %08lx\n",
           smp_processor_id(), 0xffff & regs->cs, regs->eip, regs->eflags);
    printk("eax: %08lx   ebx: %08lx   ecx: %08lx   edx: %08lx\n",
           regs->eax, regs->ebx, regs->ecx, regs->edx);
    printk("esi: %08lx   edi: %08lx   ebp: %08lx   esp: %08lx\n",
           regs->esi, regs->edi, regs->ebp, esp);
    printk("ds: %04x   es: %04x   fs: %04x   gs: %04x   ss: %04x\n",
           ds, es, fs, gs, ss);

    show_stack(&regs->esp);
} 

/*
 * This is called for faults at very unexpected times (e.g., when interrupts
 * are disabled). In such situations we can't do much that is safe. We try to
 * print out some tracing and then we just spin.
 */
asmlinkage void fatal_trap(int trapnr, struct xen_regs *regs, long error_code)
{
    int cpu = smp_processor_id();
    static char *trapstr[] = { 
        "divide error", "debug", "nmi", "bkpt", "overflow", "bounds", 
        "invalid operation", "device not available", "double fault", 
        "coprocessor segment", "invalid tss", "segment not found", 
        "stack error", "general protection fault", "page fault", 
        "spurious interrupt", "coprocessor error", "alignment check", 
        "machine check", "simd error"
    };

    show_registers(regs);
    printk("************************************\n");
    printk("CPU%d FATAL TRAP %d (%s), ERROR_CODE %lx%s.\n",
           cpu, trapnr, trapstr[trapnr], error_code,
           (regs->eflags & X86_EFLAGS_IF) ? "" : ", IN INTERRUPT CONTEXT");
    printk("System shutting down -- need manual reset.\n");
    printk("************************************\n");

    /* Lock up the console to prevent spurious output from other CPUs. */
    console_force_lock();

    /* Wait for manual reset. */
    for ( ; ; )
        __asm__ __volatile__ ( "hlt" );
}

static inline void do_trap(int trapnr, char *str,
                           struct xen_regs *regs, 
                           long error_code, int use_error_code)
{
<<<<<<< HEAD
    struct exec_domain *ed = current;
    struct guest_trap_bounce *gtb = guest_trap_bounce+smp_processor_id();
=======
    struct domain *d = current;
    struct trap_bounce *tb = &d->thread.trap_bounce;
>>>>>>> 147c3fb3
    trap_info_t *ti;
    unsigned long fixup;

    DEBUGGER_trap_entry(trapnr, regs, error_code);

    if ( !(regs->cs & 3) )
        goto xen_fault;

    ti = current->thread.traps + trapnr;
    tb->flags = use_error_code ? TBF_TRAP : TBF_TRAP_NOCODE;
    tb->error_code = error_code;
    tb->cs         = ti->cs;
    tb->eip        = ti->address;
    if ( TI_GET_IF(ti) )
<<<<<<< HEAD
        ed->vcpu_info->evtchn_upcall_mask = 1;
=======
        d->shared_info->vcpu_data[0].evtchn_upcall_mask = 1;
>>>>>>> 147c3fb3
    return; 

 xen_fault:

    if ( likely((fixup = search_exception_table(regs->eip)) != 0) )
    {
        DPRINTK("Trap %d: %08lx -> %08lx\n", trapnr, regs->eip, fixup);
        regs->eip = fixup;
        return;
    }

    DEBUGGER_trap_fatal(trapnr, regs, error_code);

    show_registers(regs);
    panic("CPU%d FATAL TRAP: vector = %d (%s)\n"
          "[error_code=%08x]\n",
          smp_processor_id(), trapnr, str, error_code);
}

#define DO_ERROR_NOCODE(trapnr, str, name) \
asmlinkage void do_##name(struct xen_regs * regs, long error_code) \
{ \
    do_trap(trapnr, str, regs, error_code, 0); \
}

#define DO_ERROR(trapnr, str, name) \
asmlinkage void do_##name(struct xen_regs * regs, long error_code) \
{ \
    do_trap(trapnr, str, regs, error_code, 1); \
}

DO_ERROR_NOCODE( 0, "divide error", divide_error)
DO_ERROR_NOCODE( 4, "overflow", overflow)
DO_ERROR_NOCODE( 5, "bounds", bounds)
DO_ERROR_NOCODE( 6, "invalid operand", invalid_op)
DO_ERROR_NOCODE( 9, "coprocessor segment overrun", coprocessor_segment_overrun)
DO_ERROR(10, "invalid TSS", invalid_TSS)
DO_ERROR(11, "segment not present", segment_not_present)
DO_ERROR(12, "stack segment", stack_segment)
DO_ERROR_NOCODE(16, "fpu error", coprocessor_error)
DO_ERROR(17, "alignment check", alignment_check)
DO_ERROR_NOCODE(19, "simd error", simd_coprocessor_error)

asmlinkage void do_int3(struct xen_regs *regs, long error_code)
{
<<<<<<< HEAD
    struct exec_domain *ed = current;
    struct guest_trap_bounce *gtb = guest_trap_bounce+smp_processor_id();
=======
    struct domain *d = current;
    struct trap_bounce *tb = &d->thread.trap_bounce;
>>>>>>> 147c3fb3
    trap_info_t *ti;

    DEBUGGER_trap_entry(TRAP_int3, regs, error_code);

    if ( unlikely((regs->cs & 3) == 0) )
    {
        DEBUGGER_trap_fatal(TRAP_int3, regs, error_code);
        show_registers(regs);
        panic("CPU%d FATAL TRAP: vector = 3 (Int3)\n"
              "[error_code=%08x]\n",
              smp_processor_id(), error_code);
    }

    ti = current->thread.traps + 3;
    tb->flags      = TBF_TRAP_NOCODE;
    tb->error_code = error_code;
    tb->cs         = ti->cs;
    tb->eip        = ti->address;
    if ( TI_GET_IF(ti) )
<<<<<<< HEAD
        ed->vcpu_info->evtchn_upcall_mask = 1;
=======
        d->shared_info->vcpu_data[0].evtchn_upcall_mask = 1;
>>>>>>> 147c3fb3
}

asmlinkage void do_double_fault(void)
{
    struct tss_struct *tss = &doublefault_tss;
    unsigned int cpu = ((tss->back_link>>3)-__FIRST_TSS_ENTRY)>>1;

    /* Disable the NMI watchdog. It's useless now. */
    watchdog_on = 0;

    /* Find information saved during fault and dump it to the console. */
    tss = &init_tss[cpu];
    printk("CPU:    %d\nEIP:    %04x:[<%08x>]      \nEFLAGS: %08x\n",
           cpu, tss->cs, tss->eip, tss->eflags);
    printk("CR3:    %08x\n", tss->__cr3);
    printk("eax: %08x   ebx: %08x   ecx: %08x   edx: %08x\n",
           tss->eax, tss->ebx, tss->ecx, tss->edx);
    printk("esi: %08x   edi: %08x   ebp: %08x   esp: %08x\n",
           tss->esi, tss->edi, tss->ebp, tss->esp);
    printk("ds: %04x   es: %04x   fs: %04x   gs: %04x   ss: %04x\n",
           tss->ds, tss->es, tss->fs, tss->gs, tss->ss);
    printk("************************************\n");
    printk("CPU%d DOUBLE FAULT -- system shutdown\n", cpu);
    printk("System needs manual reset.\n");
    printk("************************************\n");

    /* Lock up the console to prevent spurious output from other CPUs. */
    console_force_lock();

    /* Wait for manual reset. */
    for ( ; ; )
        __asm__ __volatile__ ( "hlt" );
}

asmlinkage void do_machine_check(struct xen_regs *regs, long error_code)
{
    fatal_trap(TRAP_machine_check, regs, error_code);
}

asmlinkage void do_page_fault(struct xen_regs *regs, long error_code)
{
    trap_info_t *ti;
    unsigned long off, addr, fixup;
    struct exec_domain *ed = current;
    struct domain *d = ed->domain;
    extern int map_ldt_shadow_page(unsigned int);
<<<<<<< HEAD
    int cpu = ed->processor;
    int ret;
=======
    struct trap_bounce *tb = &d->thread.trap_bounce;
    int cpu = d->processor;
>>>>>>> 147c3fb3

    __asm__ __volatile__ ("movl %%cr2,%0" : "=r" (addr) : );

    DEBUGGER_trap_entry(TRAP_page_fault, regs, error_code);

    perfc_incrc(page_faults);

    if ( likely(VM_ASSIST(d, VMASST_TYPE_writable_pagetables)) )
    {
        if ( unlikely(ptwr_info[cpu].ptinfo[PTWR_PT_ACTIVE].l1va) &&
             unlikely((addr >> L2_PAGETABLE_SHIFT) ==
                      ptwr_info[cpu].ptinfo[PTWR_PT_ACTIVE].l2_idx) )
        {
            LOCK_BIGLOCK(d);
            ptwr_flush(PTWR_PT_ACTIVE);
            UNLOCK_BIGLOCK(d);
            return;
        }

        if ( (addr < PAGE_OFFSET) &&
             ((error_code & 3) == 3) && /* write-protection fault */
             ptwr_do_page_fault(addr) )
            return;
    }

    if ( unlikely(ed->mm.shadow_mode) && 
         (addr < PAGE_OFFSET) && shadow_fault(addr, error_code) )
        return; /* Returns TRUE if fault was handled. */

    if ( unlikely(addr >= LDT_VIRT_START(ed)) && 
         (addr < (LDT_VIRT_START(ed) + (ed->mm.ldt_ents*LDT_ENTRY_SIZE))) )
    {
        /*
         * Copy a mapping from the guest's LDT, if it is valid. Otherwise we
         * send the fault up to the guest OS to be handled.
         */
        LOCK_BIGLOCK(d);
        off  = addr - LDT_VIRT_START(ed);
        addr = ed->mm.ldt_base + off;
        ret = map_ldt_shadow_page(off >> PAGE_SHIFT);
        UNLOCK_BIGLOCK(d);
        if ( likely(ret) )
            return; /* successfully copied the mapping */
    }

    if ( unlikely(!(regs->cs & 3)) )
        goto xen_fault;

<<<<<<< HEAD
    ti = ed->thread.traps + 14;
    gtb->flags = GTBF_TRAP_CR2; /* page fault pushes %cr2 */
    gtb->cr2        = addr;
    gtb->error_code = error_code;
    gtb->cs         = ti->cs;
    gtb->eip        = ti->address;
=======
    ti = d->thread.traps + 14;
    tb->flags = TBF_TRAP_CR2; /* page fault pushes %cr2 */
    tb->cr2        = addr;
    tb->error_code = error_code;
    tb->cs         = ti->cs;
    tb->eip        = ti->address;
>>>>>>> 147c3fb3
    if ( TI_GET_IF(ti) )
        ed->vcpu_info->evtchn_upcall_mask = 1;
    return; 

 xen_fault:

    if ( likely((fixup = search_exception_table(regs->eip)) != 0) )
    {
        perfc_incrc(copy_user_faults);
        if ( !ed->mm.shadow_mode )
            DPRINTK("Page fault: %08lx -> %08lx\n", regs->eip, fixup);
        regs->eip = fixup;
        return;
    }

    DEBUGGER_trap_fatal(TRAP_page_fault, regs, error_code);

    if ( addr >= PAGE_OFFSET )
    {
        unsigned long page;
        page = l2_pgentry_val(idle_pg_table[addr >> L2_PAGETABLE_SHIFT]);
        printk("*pde = %08lx\n", page);
        if ( page & _PAGE_PRESENT )
        {
            page &= PAGE_MASK;
            page = ((unsigned long *) __va(page))[(addr&0x3ff000)>>PAGE_SHIFT];
            printk(" *pte = %08lx\n", page);
        }
#ifdef MEMORY_GUARD
        if ( !(error_code & 1) )
            printk(" -- POSSIBLY AN ACCESS TO FREED MEMORY? --\n");
#endif
    }

    show_registers(regs);
    panic("CPU%d FATAL PAGE FAULT\n"
          "[error_code=%08x]\n"
          "Faulting linear address might be %08lx\n",
          smp_processor_id(), error_code, addr);
}

asmlinkage void do_general_protection(struct xen_regs *regs, long error_code)
{
<<<<<<< HEAD
    struct exec_domain *ed = current;
    struct domain *d = ed->domain;
    struct guest_trap_bounce *gtb = guest_trap_bounce+smp_processor_id();
=======
    struct domain *d = current;
    struct trap_bounce *tb = &d->thread.trap_bounce;
>>>>>>> 147c3fb3
    trap_info_t *ti;
    unsigned long fixup;

    DEBUGGER_trap_entry(TRAP_gp_fault, regs, error_code);
    
    /* Badness if error in ring 0, or result of an interrupt. */
    if ( !(regs->cs & 3) || (error_code & 1) )
        goto gp_in_kernel;

    /*
     * Cunning trick to allow arbitrary "INT n" handling.
     * 
     * We set DPL == 0 on all vectors in the IDT. This prevents any INT <n>
     * instruction from trapping to the appropriate vector, when that might not
     * be expected by Xen or the guest OS. For example, that entry might be for
     * a fault handler (unlike traps, faults don't increment EIP), or might
     * expect an error code on the stack (which a software trap never
     * provides), or might be a hardware interrupt handler that doesn't like
     * being called spuriously.
     * 
     * Instead, a GPF occurs with the faulting IDT vector in the error code.
     * Bit 1 is set to indicate that an IDT entry caused the fault. Bit 0 is 
     * clear to indicate that it's a software fault, not hardware.
     * 
     * NOTE: Vectors 3 and 4 are dealt with from their own handler. This is
     * okay because they can only be triggered by an explicit DPL-checked
     * instruction. The DPL specified by the guest OS for these vectors is NOT
     * CHECKED!!
     */
    if ( (error_code & 3) == 2 )
    {
        /* This fault must be due to <INT n> instruction. */
        ti = current->thread.traps + (error_code>>3);
        if ( TI_GET_DPL(ti) >= (regs->cs & 3) )
        {
            tb->flags = TBF_TRAP_NOCODE;
            regs->eip += 2;
            goto finish_propagation;
        }
    }

#if defined(__i386__)
    if ( VM_ASSIST(d, VMASST_TYPE_4gb_segments) && 
         (error_code == 0) && 
         gpf_emulate_4gb(regs) )
        return;
#endif

    /* Pass on GPF as is. */
    ti = current->thread.traps + 13;
    tb->flags      = TBF_TRAP;
    tb->error_code = error_code;
 finish_propagation:
    tb->cs         = ti->cs;
    tb->eip        = ti->address;
    if ( TI_GET_IF(ti) )
        ed->vcpu_info->evtchn_upcall_mask = 1;
    return;

 gp_in_kernel:

    if ( likely((fixup = search_exception_table(regs->eip)) != 0) )
    {
        DPRINTK("GPF (%04lx): %08lx -> %08lx\n", error_code, regs->eip, fixup);
        regs->eip = fixup;
        return;
    }

    DEBUGGER_trap_fatal(TRAP_gp_fault, regs, error_code);

    show_registers(regs);
    panic("CPU%d GENERAL PROTECTION FAULT\n"
          "[error_code=%08x]\n", smp_processor_id(), error_code);
}

asmlinkage void mem_parity_error(struct xen_regs *regs)
{
    console_force_unlock();
    printk("\n\nNMI - MEMORY ERROR\n");
    fatal_trap(TRAP_nmi, regs, 0);
}

asmlinkage void io_check_error(struct xen_regs *regs)
{
    console_force_unlock();

    printk("\n\nNMI - I/O ERROR\n");
    fatal_trap(TRAP_nmi, regs, 0);
}

static void unknown_nmi_error(unsigned char reason, struct xen_regs * regs)
{
    DEBUGGER_trap_entry(TRAP_nmi, regs, 0);

    printk("Uhhuh. NMI received for unknown reason %02x.\n", reason);
    printk("Dazed and confused, but trying to continue\n");
    printk("Do you have a strange power saving mode enabled?\n");
}

asmlinkage void do_nmi(struct xen_regs * regs, unsigned long reason)
{
    ++nmi_count(smp_processor_id());

#if CONFIG_X86_LOCAL_APIC
    if ( nmi_watchdog )
        nmi_watchdog_tick(regs);
    else
#endif
        unknown_nmi_error((unsigned char)(reason&0xff), regs);
}

unsigned long nmi_softirq_reason;
static void nmi_softirq(void)
{
    if ( dom0 == NULL )
        return;

    if ( test_and_clear_bit(0, &nmi_softirq_reason) )
        send_guest_virq(dom0->exec_domain[0], VIRQ_PARITY_ERR);

    if ( test_and_clear_bit(1, &nmi_softirq_reason) )
        send_guest_virq(dom0->exec_domain[0], VIRQ_IO_ERR);
}

asmlinkage void math_state_restore(struct xen_regs *regs, long error_code)
{
    /* Prevent recursion. */
    clts();

    if ( !test_bit(EDF_USEDFPU, &current->ed_flags) )
    {
        if ( test_bit(EDF_DONEFPUINIT, &current->ed_flags) )
            restore_fpu(current);
        else
            init_fpu();
        set_bit(EDF_USEDFPU, &current->ed_flags); /* so we fnsave on switch_to() */
    }

    if ( test_and_clear_bit(EDF_GUEST_STTS, &current->ed_flags) )
    {
        struct trap_bounce *tb = &current->thread.trap_bounce;
        tb->flags      = TBF_TRAP_NOCODE;
        tb->cs         = current->thread.traps[7].cs;
        tb->eip        = current->thread.traps[7].address;
    }
}

asmlinkage void do_debug(struct xen_regs *regs, long error_code)
{
    unsigned int condition;
<<<<<<< HEAD
    struct exec_domain *tsk = current;
    struct guest_trap_bounce *gtb = guest_trap_bounce+smp_processor_id();
=======
    struct domain *d = current;
    struct trap_bounce *tb = &d->thread.trap_bounce;
>>>>>>> 147c3fb3

    DEBUGGER_trap_entry(TRAP_debug, regs, error_code);

    __asm__ __volatile__("movl %%db6,%0" : "=r" (condition));

    /* Mask out spurious debug traps due to lazy DR7 setting */
    if ( (condition & (DR_TRAP0|DR_TRAP1|DR_TRAP2|DR_TRAP3)) &&
         (d->thread.debugreg[7] == 0) )
    {
        __asm__("movl %0,%%db7" : : "r" (0));
        return;
    }

    if ( (regs->cs & 3) == 0 )
    {
        /* Clear TF just for absolute sanity. */
        regs->eflags &= ~EF_TF;
        /*
         * We ignore watchpoints when they trigger within Xen. This may happen
         * when a buffer is passed to us which previously had a watchpoint set
         * on it. No need to bump EIP; the only faulting trap is an instruction
         * breakpoint, which can't happen to us.
         */
        return;
    }

    /* Save debug status register where guest OS can peek at it */
    d->thread.debugreg[6] = condition;

    tb->flags = TBF_TRAP_NOCODE;
    tb->cs    = d->thread.traps[1].cs;
    tb->eip   = d->thread.traps[1].address;
}


asmlinkage void do_spurious_interrupt_bug(struct xen_regs * regs,
                                          long error_code)
{ /* nothing */ }


#define _set_gate(gate_addr,type,dpl,addr) \
do { \
  int __d0, __d1; \
  __asm__ __volatile__ ("movw %%dx,%%ax\n\t" \
 "movw %4,%%dx\n\t" \
 "movl %%eax,%0\n\t" \
 "movl %%edx,%1" \
 :"=m" (*((long *) (gate_addr))), \
  "=m" (*(1+(long *) (gate_addr))), "=&a" (__d0), "=&d" (__d1) \
 :"i" ((short) (0x8000+(dpl<<13)+(type<<8))), \
  "3" ((char *) (addr)),"2" (__HYPERVISOR_CS << 16)); \
} while (0)

void set_intr_gate(unsigned int n, void *addr)
{
    _set_gate(idt_table+n,14,0,addr);
}

static void __init set_system_gate(unsigned int n, void *addr)
{
    _set_gate(idt_table+n,14,3,addr);
}

static void set_task_gate(unsigned int n, unsigned int sel)
{
    idt_table[n].a = sel << 16;
    idt_table[n].b = 0x8500;
}

#define _set_seg_desc(gate_addr,type,dpl,base,limit) {\
 *((gate_addr)+1) = ((base) & 0xff000000) | \
  (((base) & 0x00ff0000)>>16) | \
  ((limit) & 0xf0000) | \
  ((dpl)<<13) | \
  (0x00408000) | \
  ((type)<<8); \
 *(gate_addr) = (((base) & 0x0000ffff)<<16) | \
  ((limit) & 0x0ffff); }

#define _set_tssldt_desc(n,addr,limit,type) \
__asm__ __volatile__ ("movw %w3,0(%2)\n\t" \
 "movw %%ax,2(%2)\n\t" \
 "rorl $16,%%eax\n\t" \
 "movb %%al,4(%2)\n\t" \
 "movb %4,5(%2)\n\t" \
 "movb $0,6(%2)\n\t" \
 "movb %%ah,7(%2)\n\t" \
 "rorl $16,%%eax" \
 : "=m"(*(n)) : "a" (addr), "r"(n), "ir"(limit), "i"(type))

void set_tss_desc(unsigned int n, void *addr)
{
    _set_tssldt_desc(gdt_table+__TSS(n), (int)addr, 8299, 0x89);
}

void __init trap_init(void)
{
    /*
     * Make a separate task for double faults. This will get us debug output if
     * we blow the kernel stack.
     */
    struct tss_struct *tss = &doublefault_tss;
    memset(tss, 0, sizeof(*tss));
    tss->ds     = __HYPERVISOR_DS;
    tss->es     = __HYPERVISOR_DS;
    tss->ss     = __HYPERVISOR_DS;
    tss->esp    = (unsigned long)
        &doublefault_stack[DOUBLEFAULT_STACK_SIZE];
    tss->__cr3  = __pa(idle_pg_table);
    tss->cs     = __HYPERVISOR_CS;
    tss->eip    = (unsigned long)do_double_fault;
    tss->eflags = 2;
    tss->bitmap = INVALID_IO_BITMAP_OFFSET;
    _set_tssldt_desc(gdt_table+__DOUBLEFAULT_TSS_ENTRY,
                     (int)tss, 235, 0x89);

    /*
     * Note that interrupt gates are always used, rather than trap gates. We 
     * must have interrupts disabled until DS/ES/FS/GS are saved because the 
     * first activation must have the "bad" value(s) for these registers and 
     * we may lose them if another activation is installed before they are 
     * saved. The page-fault handler also needs interrupts disabled until %cr2 
     * has been read and saved on the stack.
     */
    set_intr_gate(TRAP_divide_error,&divide_error);
    set_intr_gate(TRAP_debug,&debug);
    set_intr_gate(TRAP_nmi,&nmi);
    set_system_gate(TRAP_int3,&int3);         /* usable from all privileges */
    set_system_gate(TRAP_overflow,&overflow); /* usable from all privileges */
    set_intr_gate(TRAP_bounds,&bounds);
    set_intr_gate(TRAP_invalid_op,&invalid_op);
    set_intr_gate(TRAP_no_device,&device_not_available);
    set_task_gate(TRAP_double_fault,__DOUBLEFAULT_TSS_ENTRY<<3);
    set_intr_gate(TRAP_copro_seg,&coprocessor_segment_overrun);
    set_intr_gate(TRAP_invalid_tss,&invalid_TSS);
    set_intr_gate(TRAP_no_segment,&segment_not_present);
    set_intr_gate(TRAP_stack_error,&stack_segment);
    set_intr_gate(TRAP_gp_fault,&general_protection);
    set_intr_gate(TRAP_page_fault,&page_fault);
    set_intr_gate(TRAP_spurious_int,&spurious_interrupt_bug);
    set_intr_gate(TRAP_copro_error,&coprocessor_error);
    set_intr_gate(TRAP_alignment_check,&alignment_check);
    set_intr_gate(TRAP_machine_check,&machine_check);
    set_intr_gate(TRAP_simd_error,&simd_coprocessor_error);

    /* Only ring 1 can access Xen services. */
    _set_gate(idt_table+HYPERCALL_VECTOR,14,1,&hypercall);

    /* CPU0 uses the master IDT. */
    idt_tables[0] = idt_table;

    /*
     * Should be a barrier for any external CPU state.
     */
    {
        extern void cpu_init(void);
        cpu_init();
    }

    open_softirq(NMI_SOFTIRQ, nmi_softirq);
}


long do_set_trap_table(trap_info_t *traps)
{
    trap_info_t cur;
    trap_info_t *dst = current->thread.traps;

    LOCK_BIGLOCK(current->domain);

    for ( ; ; )
    {
        if ( copy_from_user(&cur, traps, sizeof(cur)) ) return -EFAULT;

        if ( cur.address == 0 ) break;

        if ( !VALID_CODESEL(cur.cs) ) return -EPERM;

        memcpy(dst+cur.vector, &cur, sizeof(cur));
        traps++;
    }

    UNLOCK_BIGLOCK(current->domain);

    return 0;
}


long do_set_callbacks(unsigned long event_selector,
                      unsigned long event_address,
                      unsigned long failsafe_selector,
                      unsigned long failsafe_address)
{
<<<<<<< HEAD
    struct exec_domain *p = current;
=======
    struct domain *d = current;
>>>>>>> 147c3fb3

    if ( !VALID_CODESEL(event_selector) || !VALID_CODESEL(failsafe_selector) )
        return -EPERM;

    d->thread.event_selector    = event_selector;
    d->thread.event_address     = event_address;
    d->thread.failsafe_selector = failsafe_selector;
    d->thread.failsafe_address  = failsafe_address;

    return 0;
}


long set_fast_trap(struct exec_domain *p, int idx)
{
    trap_info_t *ti;

    /* Index 0 is special: it disables fast traps. */
    if ( idx == 0 )
    {
        if ( p == current )
            CLEAR_FAST_TRAP(&p->thread);
        SET_DEFAULT_FAST_TRAP(&p->thread);
        return 0;
    }

    /*
     * We only fast-trap vectors 0x20-0x2f, and vector 0x80.
     * The former range is used by Windows and MS-DOS.
     * Vector 0x80 is used by Linux and the BSD variants.
     */
    if ( (idx != 0x80) && ((idx < 0x20) || (idx > 0x2f)) ) 
        return -1;

    ti = p->thread.traps + idx;

    /*
     * We can't virtualise interrupt gates, as there's no way to get
     * the CPU to automatically clear the events_mask variable.
     */
    if ( TI_GET_IF(ti) )
        return -1;

    if ( p == current )
        CLEAR_FAST_TRAP(&p->thread);

    p->thread.fast_trap_idx    = idx;
    p->thread.fast_trap_desc.a = (ti->cs << 16) | (ti->address & 0xffff);
    p->thread.fast_trap_desc.b = 
        (ti->address & 0xffff0000) | 0x8f00 | (TI_GET_DPL(ti)&3)<<13;

    if ( p == current )
        SET_FAST_TRAP(&p->thread);

    return 0;
}


long do_set_fast_trap(int idx)
{
    return set_fast_trap(current, idx);
}


long do_fpu_taskswitch(void)
{
    set_bit(EDF_GUEST_STTS, &current->ed_flags);
    stts();
    return 0;
}


long set_debugreg(struct exec_domain *p, int reg, unsigned long value)
{
    int i;

    switch ( reg )
    {
    case 0: 
        if ( value > (PAGE_OFFSET-4) ) return -EPERM;
        if ( p == current ) 
            __asm__ ( "movl %0, %%db0" : : "r" (value) );
        break;
    case 1: 
        if ( value > (PAGE_OFFSET-4) ) return -EPERM;
        if ( p == current ) 
            __asm__ ( "movl %0, %%db1" : : "r" (value) );
        break;
    case 2: 
        if ( value > (PAGE_OFFSET-4) ) return -EPERM;
        if ( p == current ) 
            __asm__ ( "movl %0, %%db2" : : "r" (value) );
        break;
    case 3:
        if ( value > (PAGE_OFFSET-4) ) return -EPERM;
        if ( p == current ) 
            __asm__ ( "movl %0, %%db3" : : "r" (value) );
        break;
    case 6:
        /*
         * DR6: Bits 4-11,16-31 reserved (set to 1).
         *      Bit 12 reserved (set to 0).
         */
        value &= 0xffffefff; /* reserved bits => 0 */
        value |= 0xffff0ff0; /* reserved bits => 1 */
        if ( p == current ) 
            __asm__ ( "movl %0, %%db6" : : "r" (value) );
        break;
    case 7:
        /*
         * DR7: Bit 10 reserved (set to 1).
         *      Bits 11-12,14-15 reserved (set to 0).
         * Privileged bits:
         *      GD (bit 13): must be 0.
         *      R/Wn (bits 16-17,20-21,24-25,28-29): mustn't be 10.
         *      LENn (bits 18-19,22-23,26-27,30-31): mustn't be 10.
         */
        /* DR7 == 0 => debugging disabled for this domain. */
        if ( value != 0 )
        {
            value &= 0xffff27ff; /* reserved bits => 0 */
            value |= 0x00000400; /* reserved bits => 1 */
            if ( (value & (1<<13)) != 0 ) return -EPERM;
            for ( i = 0; i < 16; i += 2 )
                if ( ((value >> (i+16)) & 3) == 2 ) return -EPERM;
        }
        if ( p == current ) 
            __asm__ ( "movl %0, %%db7" : : "r" (value) );
        break;
    default:
        return -EINVAL;
    }

    p->thread.debugreg[reg] = value;
    return 0;
}

long do_set_debugreg(int reg, unsigned long value)
{
    return set_debugreg(current, reg, value);
}

unsigned long do_get_debugreg(int reg)
{
    if ( (reg < 0) || (reg > 7) ) return -EINVAL;
    return current->thread.debugreg[reg];
}

#endif /* __i386__ */<|MERGE_RESOLUTION|>--- conflicted
+++ resolved
@@ -232,13 +232,8 @@
                            struct xen_regs *regs, 
                            long error_code, int use_error_code)
 {
-<<<<<<< HEAD
     struct exec_domain *ed = current;
-    struct guest_trap_bounce *gtb = guest_trap_bounce+smp_processor_id();
-=======
-    struct domain *d = current;
-    struct trap_bounce *tb = &d->thread.trap_bounce;
->>>>>>> 147c3fb3
+    struct trap_bounce *tb = &ed->thread.trap_bounce;
     trap_info_t *ti;
     unsigned long fixup;
 
@@ -253,11 +248,7 @@
     tb->cs         = ti->cs;
     tb->eip        = ti->address;
     if ( TI_GET_IF(ti) )
-<<<<<<< HEAD
         ed->vcpu_info->evtchn_upcall_mask = 1;
-=======
-        d->shared_info->vcpu_data[0].evtchn_upcall_mask = 1;
->>>>>>> 147c3fb3
     return; 
 
  xen_fault:
@@ -303,13 +294,8 @@
 
 asmlinkage void do_int3(struct xen_regs *regs, long error_code)
 {
-<<<<<<< HEAD
     struct exec_domain *ed = current;
-    struct guest_trap_bounce *gtb = guest_trap_bounce+smp_processor_id();
-=======
-    struct domain *d = current;
-    struct trap_bounce *tb = &d->thread.trap_bounce;
->>>>>>> 147c3fb3
+    struct trap_bounce *tb = &ed->thread.trap_bounce;
     trap_info_t *ti;
 
     DEBUGGER_trap_entry(TRAP_int3, regs, error_code);
@@ -329,11 +315,7 @@
     tb->cs         = ti->cs;
     tb->eip        = ti->address;
     if ( TI_GET_IF(ti) )
-<<<<<<< HEAD
         ed->vcpu_info->evtchn_upcall_mask = 1;
-=======
-        d->shared_info->vcpu_data[0].evtchn_upcall_mask = 1;
->>>>>>> 147c3fb3
 }
 
 asmlinkage void do_double_fault(void)
@@ -380,13 +362,9 @@
     struct exec_domain *ed = current;
     struct domain *d = ed->domain;
     extern int map_ldt_shadow_page(unsigned int);
-<<<<<<< HEAD
+    struct trap_bounce *tb = &ed->thread.trap_bounce;
     int cpu = ed->processor;
     int ret;
-=======
-    struct trap_bounce *tb = &d->thread.trap_bounce;
-    int cpu = d->processor;
->>>>>>> 147c3fb3
 
     __asm__ __volatile__ ("movl %%cr2,%0" : "=r" (addr) : );
 
@@ -435,21 +413,12 @@
     if ( unlikely(!(regs->cs & 3)) )
         goto xen_fault;
 
-<<<<<<< HEAD
     ti = ed->thread.traps + 14;
-    gtb->flags = GTBF_TRAP_CR2; /* page fault pushes %cr2 */
-    gtb->cr2        = addr;
-    gtb->error_code = error_code;
-    gtb->cs         = ti->cs;
-    gtb->eip        = ti->address;
-=======
-    ti = d->thread.traps + 14;
     tb->flags = TBF_TRAP_CR2; /* page fault pushes %cr2 */
     tb->cr2        = addr;
     tb->error_code = error_code;
     tb->cs         = ti->cs;
     tb->eip        = ti->address;
->>>>>>> 147c3fb3
     if ( TI_GET_IF(ti) )
         ed->vcpu_info->evtchn_upcall_mask = 1;
     return; 
@@ -493,14 +462,9 @@
 
 asmlinkage void do_general_protection(struct xen_regs *regs, long error_code)
 {
-<<<<<<< HEAD
     struct exec_domain *ed = current;
     struct domain *d = ed->domain;
-    struct guest_trap_bounce *gtb = guest_trap_bounce+smp_processor_id();
-=======
-    struct domain *d = current;
     struct trap_bounce *tb = &d->thread.trap_bounce;
->>>>>>> 147c3fb3
     trap_info_t *ti;
     unsigned long fixup;
 
@@ -651,13 +615,8 @@
 asmlinkage void do_debug(struct xen_regs *regs, long error_code)
 {
     unsigned int condition;
-<<<<<<< HEAD
-    struct exec_domain *tsk = current;
-    struct guest_trap_bounce *gtb = guest_trap_bounce+smp_processor_id();
-=======
-    struct domain *d = current;
-    struct trap_bounce *tb = &d->thread.trap_bounce;
->>>>>>> 147c3fb3
+    struct exec_domain *d = current;
+    struct trap_bounce *tb = &ed->thread.trap_bounce;
 
     DEBUGGER_trap_entry(TRAP_debug, regs, error_code);
 
@@ -851,11 +810,7 @@
                       unsigned long failsafe_selector,
                       unsigned long failsafe_address)
 {
-<<<<<<< HEAD
-    struct exec_domain *p = current;
-=======
-    struct domain *d = current;
->>>>>>> 147c3fb3
+    struct exec_domain *d = current;
 
     if ( !VALID_CODESEL(event_selector) || !VALID_CODESEL(failsafe_selector) )
         return -EPERM;
